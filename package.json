{
  "private": true,
  "license": "MIT",
  "repository": {
    "type": "git",
    "url": "git+https://github.com/apollostack/graphql-server.git"
  },
  "scripts": {
    "compile": "lerna exec -- npm run compile",
    "lint": "tslint ./packages/**/src/**/*.ts --exclude \"./packages/**/node_modules/**/*.ts\"",
    "prebootstrap": "npm install",
    "postinstall": "lerna bootstrap",
    "pretest": "npm run compile",
    "test": "npm run testonly --",
    "posttest": "npm run lint",
    "testonly": "mocha --reporter spec --full-trace --timeout 5000 ./test/tests.js",
    "coverage": "istanbul cover -x \"*.test.js\" _mocha -- --timeout 5000 --full-trace --reporter dot ./test/tests.js",
    "pretravis": "npm run compile",
    "travis": "istanbul cover -x \"*.test.js\" _mocha -- --timeout 5000 --full-trace ./test/tests.js",
    "posttravis": "npm run lint",
    "postcoverage": "remap-istanbul --input coverage/coverage.raw.json --type lcovonly --output coverage/lcov.info",
    "check-updates": "lerna exec ./node_modules/.bin/npm-check-updates -- -u"
  },
  "devDependencies": {
    "@types/chai": "^3.4.34",
    "@types/mocha": "^2.2.38",
    "@types/node": "^7.0.3",
    "@types/sinon": "^1.16.34",
    "chai": "^3.5.0",
    "graphql": "^0.9.0",
    "istanbul": "1.0.0-alpha.2",
<<<<<<< HEAD
    "lerna": "2.0.0-beta.35",
=======
    "lerna": "2.0.0-beta.38",
>>>>>>> 93eb5eff
    "mocha": "^3.2.0",
    "npm-check-updates": "^2.8.9",
    "remap-istanbul": "^0.9.1",
    "sinon": "^2.0.0",
    "supertest": "^3.0.0",
    "supertest-as-promised": "^4.0.2",
    "tslint": "^4.3.1",
    "typescript": "^2.1.5"
  }
}<|MERGE_RESOLUTION|>--- conflicted
+++ resolved
@@ -29,11 +29,7 @@
     "chai": "^3.5.0",
     "graphql": "^0.9.0",
     "istanbul": "1.0.0-alpha.2",
-<<<<<<< HEAD
-    "lerna": "2.0.0-beta.35",
-=======
     "lerna": "2.0.0-beta.38",
->>>>>>> 93eb5eff
     "mocha": "^3.2.0",
     "npm-check-updates": "^2.8.9",
     "remap-istanbul": "^0.9.1",
