import { GraphQLSchema, DocumentNode } from 'graphql';
import { SchemaDirectiveVisitor, IResolvers, IMocks } from 'graphql-tools';
import { ConnectionContext } from 'subscriptions-transport-ws';
<<<<<<< HEAD
import WebSocket from 'ws';
import { Server as HttpServer } from 'http';
import { ListenOptions as HttpListenOptions } from 'net';
=======
>>>>>>> 439ec441
import { GraphQLExtension } from 'graphql-extensions';
import { EngineReportingOptions } from 'apollo-engine-reporting';
export { GraphQLExtension } from 'graphql-extensions';

import {
  GraphQLServerOptions as GraphQLOptions,
  PersistedQueryOptions,
} from './graphqlOptions';

export type Context<T = any> = T;
export type ContextFunction<T = any> = (
  context: Context<T>,
) => Promise<Context<T>>;

export interface SubscriptionServerOptions {
  path: string;
  keepAlive?: number;
  onConnect?: (
    connectionParams: Object,
    websocket: WebSocket,
    context: ConnectionContext,
  ) => any;
  onDisconnect?: (websocket: WebSocket, context: ConnectionContext) => any;
}

export interface Config
  extends Pick<
      GraphQLOptions<Context<any>>,
      | 'formatError'
      | 'debug'
      | 'rootValue'
      | 'logFunction'
      | 'formatParams'
      | 'validationRules'
      | 'formatResponse'
      | 'fieldResolver'
      | 'cacheControl'
      | 'tracing'
      | 'dataSources'
    > {
  typeDefs?: DocumentNode | [DocumentNode];
  resolvers?: IResolvers;
  schema?: GraphQLSchema;
  schemaDirectives?: Record<string, typeof SchemaDirectiveVisitor>;
  context?: Context<any> | ContextFunction<any>;
  introspection?: boolean;
  mocks?: boolean | IMocks;
  engine?: boolean | EngineReportingOptions;
  extensions?: Array<() => GraphQLExtension>;
  persistedQueries?: PersistedQueryOptions | false;
  subscriptions?: Partial<SubscriptionServerOptions> | string | false;
}

export interface MiddlewareOptions {
  path?: string;
  gui?: boolean;
  subscriptions?: boolean;
}<|MERGE_RESOLUTION|>--- conflicted
+++ resolved
@@ -1,12 +1,7 @@
 import { GraphQLSchema, DocumentNode } from 'graphql';
 import { SchemaDirectiveVisitor, IResolvers, IMocks } from 'graphql-tools';
 import { ConnectionContext } from 'subscriptions-transport-ws';
-<<<<<<< HEAD
 import WebSocket from 'ws';
-import { Server as HttpServer } from 'http';
-import { ListenOptions as HttpListenOptions } from 'net';
-=======
->>>>>>> 439ec441
 import { GraphQLExtension } from 'graphql-extensions';
 import { EngineReportingOptions } from 'apollo-engine-reporting';
 export { GraphQLExtension } from 'graphql-extensions';
